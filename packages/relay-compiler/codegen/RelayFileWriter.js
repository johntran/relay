--- conflicted
+++ resolved
@@ -162,6 +162,44 @@
     transformedQueryContext,
     transformedTypeContext,
   };
+}
+
+/**
+ * Find all *.queryMap.json and write it into a single file.
+ * @param allOutputDirectories
+ */
+function writeCompleteQueryMap({
+  allOutputDirectories,
+  config,
+  reporter,
+}: {|
+  allOutputDirectories: Map<string, CodegenDirectory>,
+  config: WriterConfig,
+  reporter: Reporter,
+|}): void {
+  const queryMapFilePath =
+    config.persistOutput || `${config.baseDir}/complete.queryMap.json`;
+  try {
+    let queryMapJson = {};
+    allOutputDirectories.forEach(d => {
+      fs.readdirSync(d._dir).forEach(f => {
+        if (f.endsWith('.queryMap.json')) {
+          const singleQueryMap = JSON.parse(
+            fs.readFileSync(path.join(d._dir, f), 'utf8'),
+          );
+          queryMapJson = {
+            ...queryMapJson,
+            ...singleQueryMap,
+          };
+        }
+      });
+    });
+
+    fs.writeFileSync(queryMapFilePath, JSON.stringify(queryMapJson, null, 2));
+    reporter.reportMessage(`Complete queryMap written to ${queryMapFilePath}`);
+  } catch (err) {
+    reporter.reportError('RelayFileWriter.writeCompleteQueryMap', err);
+  }
 }
 
 function writeAll({
@@ -360,40 +398,17 @@
         allOutputDirectories.forEach(dir => {
           dir.deleteExtraFiles();
         });
-<<<<<<< HEAD
-
-        if (this._config.persistQuery) {
-          this.writeCompleteQueryMap(allOutputDirectories);
+
+        if (config.persistQuery) {
+          writeCompleteQueryMap({allOutputDirectories, config, reporter});
         }
 
-        if (this._sourceControl && !this._onlyValidate) {
+        if (sourceControl && !onlyValidate) {
           await CodegenDirectory.sourceControlAddRemove(
-            this._sourceControl,
+            sourceControl,
             Array.from(allOutputDirectories.values()),
           );
         }
-      } catch (error) {
-        let details;
-        try {
-          details = JSON.parse(error.message);
-        } catch (_) {} // eslint-disable-line lint/no-unused-catch-bindings
-        if (
-          details &&
-          details.name === 'GraphQL2Exception' &&
-          details.message
-        ) {
-          throw new Error('GraphQL error writing modules:\n' + details.message);
-        }
-        throw new Error(
-          'Error writing modules:\n' + String(error.stack || error),
-=======
-      }
-      if (sourceControl && !onlyValidate) {
-        await CodegenDirectory.sourceControlAddRemove(
-          sourceControl,
-          Array.from(allOutputDirectories.values()),
->>>>>>> 3307f9ab
-        );
       }
     } catch (error) {
       let details;
@@ -407,52 +422,9 @@
         'Error writing modules:\n' + String(error.stack || error),
       );
     }
-
-<<<<<<< HEAD
-      return allOutputDirectories;
-    });
-  }
-=======
     return allOutputDirectories;
   });
 }
->>>>>>> 3307f9ab
-
-  /**
-   * Find all *.queryMap.json and write it into a single file.
-   * @param allOutputDirectories
-   */
-  writeCompleteQueryMap(
-    allOutputDirectories: Map<string, CodegenDirectory>,
-  ): void {
-    const queryMapFilePath =
-      this._config.persistOutput ||
-      `${this._config.baseDir}/complete.queryMap.json`;
-    try {
-      let queryMapJson = {};
-      allOutputDirectories.forEach(d => {
-        fs.readdirSync(d._dir).forEach(f => {
-          if (f.endsWith('.queryMap.json')) {
-            const singleQueryMap = JSON.parse(
-              fs.readFileSync(path.join(d._dir, f), 'utf8'),
-            );
-            queryMapJson = {
-              ...queryMapJson,
-              ...singleQueryMap,
-            };
-          }
-        });
-      });
-
-      fs.writeFileSync(queryMapFilePath, JSON.stringify(queryMapJson, null, 2));
-      this._reporter.reportMessage(
-        `Complete queryMap written to ${queryMapFilePath}`,
-      );
-    } catch (err) {
-      this._reporter.reportError('RelayFileWriter.writeCompleteQueryMap', err);
-    }
-  }
-}
 
 module.exports = {
   writeAll,
